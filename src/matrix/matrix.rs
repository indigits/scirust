--- conflicted
+++ resolved
@@ -518,20 +518,9 @@
 
     /// Returns the trace of the matrix
     fn trace(&self) -> T{
-<<<<<<< HEAD
         let mut result: T = Zero::zero();
         for e in self.diagonal_iter(){
             result = result + e;
-=======
-        let stride = self.stride() as isize;
-        let mut offset = 0;
-        let step = stride + 1;
-        let mut result : T = Zero::zero();
-        let ptr = self.as_ptr();
-        for _ in 0..self.smaller_dim(){
-            result = result + unsafe{*ptr.offset(offset)};
-            offset += step;
->>>>>>> 323689a6
         }
         result
     }
